--- conflicted
+++ resolved
@@ -71,16 +71,12 @@
       arrOfStrings.push(`  Dependencies:`);
     }
 
-<<<<<<< HEAD
+
     packageTree.dependencies.forEach((dep) => {
       if (dep.data.length > 0) {
         arrOfStrings.push(
             `     ${dep.name} ${dep.version} Detections: ${dep.data.length}`);
       }
-=======
-    packageTree.data.forEach((data) => {
-      arrOfStrings.push(`     Type: ${data.type}`);
->>>>>>> b94dd3e6
     });
   });
 
