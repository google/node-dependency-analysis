--- conflicted
+++ resolved
@@ -59,7 +59,6 @@
         getNumberOfTransitiveDetections(
             packageTree,
             new Map<string, PackageTree<PointOfInterest[]>>())} Transitive`);
-<<<<<<< HEAD
 
     if (packageTree.data.length > 0) {
       arrOfStrings.push(`  Detected Patterns:`);
@@ -99,8 +98,6 @@
         getNumberOfTransitiveDetections(
             packageTree,
             new Map<string, PackageTree<PointOfInterest[]>>())} Transitive`);
-=======
->>>>>>> 16a9603d
 
     if (packageTree.data.length > 0) {
       arrOfStrings.push(`  Detected Patterns:`);
@@ -119,7 +116,6 @@
           JSON.stringify(dataPoint.position, null, 1)}`);
     });
 
-<<<<<<< HEAD
     let dependencyFound = false;
 
     packageTree.dependencies.forEach((dep) => {
@@ -128,16 +124,6 @@
           arrOfStrings.push(`  Dependencies:`);
           dependencyFound = true;
         }
-=======
-
-    if (packageTree.dependencies.length > 0) {
-      arrOfStrings.push(`  Dependencies:`);
-    }
-
-
-    packageTree.dependencies.forEach((dep) => {
-      if (dep.data.length > 0) {
->>>>>>> 16a9603d
         arrOfStrings.push(
             `     ${dep.name} ${dep.version} Detections: ${dep.data.length}`);
       }
